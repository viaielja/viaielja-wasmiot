--- conflicted
+++ resolved
@@ -57,11 +57,8 @@
     app.use("/file/module",   routes.modules);
     app.use("/file/manifest", routes.deployment);
     app.use("/execute",       routes.execution);
-<<<<<<< HEAD
     app.use("",               routes.coreServicesRouter);
-=======
     app.use("/device/logs",   routes.logs);
->>>>>>> 6b9daaa5
 
     // NOTE: This is for testing if for example an image file needs to be available
     // after execution of some deployed work.
