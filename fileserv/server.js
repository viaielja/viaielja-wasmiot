/**
 * Initialize server, database, mDNS and routes as needed. TODO How to access database in the routes?
 */

const path = require('path');
const { chdir } = require('process');

const { MongoClient } = require("mongodb");
const express = require("express");

const discovery = require("./src/deviceDiscovery");
const { DEVICE_TYPE } = require("./utils");


const expressApp = express();

<<<<<<< HEAD
=======
const { DEVICE_TYPE, DEVICE_DESC_ROUTE, tempFormValidate } = require("./utils");
const { MONGO_URI } = require("./constants.js");
>>>>>>> 76dd34b8

/**
 * Way to operate on the collections in database.
 */
let db = {
    device: null,
    module: null,
    deployment: null,
};

/**
 * The underlying nodejs http-server that app.listen() returns.
 */
let server;

/**
 * Thing to use for searching and listing services found (by mDNS).
 */
let deviceDiscovery;

/**
 * For initializations and closing the database connection on shutdown.
 */
let databaseClient;

// Set working directory to this file's root in order to use relative paths
// (i.e. "./foo/bar"). TODO Find out if the problem is with incompatible Node
// versions (16 vs 18).
chdir(__dirname);

const FRONT_END_DIR = path.join(__dirname, "frontend");

const PORT = 3000;

///////////
// RUN MAIN
(async function main() {
    console.log("Orchestrator starting...")

    // Must wait for database before starting to listen for web-clients.
    await initializeDatabase();
    console.log(db);
    // FIXME: The following print (i.e., calling stringify) would crash with
    // 'TypeError: Converting circular structure to JSON'.
    //console.log(`Database: ${JSON.stringify(db, null, 2)}`);

    initAndRunDeviceDiscovery();

    express.static.mime.define({"application/wasm": ["wasm"]});
    server = expressApp.listen(PORT, async () => {
        console.log(`Listening on port: ${PORT}`);
    });
})()
    .then(_ => { console.log("Finished!"); })
    .catch(e => {
        console.log("Orchestrator failed to start: ", e);
        shutDown();
    });

module.exports = {
    // From:
    // https://stackoverflow.com/questions/24621940/how-to-properly-reuse-connection-to-mongodb-across-nodejs-application-and-module
    getDb: function() { return db; },
    /**
     * Reset device discovery so that devices already discovered and running
     * will be discovered again. TODO: Is this a problem more with the server or
     * the mDNS library?
     * 
     * NOTE: Throws if re-initializing fails.
     */
    resetDeviceDiscovery: function() {
        deviceDiscovery.destroy();
        initAndRunDeviceDiscovery();
    }
};

// NOTE: This needs to be placed after calling main in order to initialize
// database before routes get access to it...
const routes = require("./routes");


/**
 * Adapted from:
 * https://www.mongodb.com/developer/languages/javascript/node-connect-mongodb/
 */
async function initializeDatabase() {
    // NOTE: The hostname here (before ":<port>") MUST MATCH THE HOSTNAME ON THE
    // NETWORK for example with Docker Compose (i.e., do not name the
    // mongo-service differently in the .yml -files. Or otherwise TODO pass the
    // hostname from environment)
    databaseClient = new MongoClient(MONGO_URI);
    try {
        const orchDb = (await databaseClient.connect()).db();
        // Create references to the needed collections.
        db.module = orchDb.collection("module");
        db.device = orchDb.collection("device");
        db.deployment = orchDb.collection("deployment");

        // Print something from the db as example of connection.
        console.log("Connected to and initialized database: " + JSON.stringify(await orchDb.admin().listDatabases(), null, 2));
    } catch (e) {
        console.error("FAILED CONNECTING TO DATABASE >>>");
        console.error(e);
        console.error("<<<");
        // Propagate the exception to caller.
        throw e;
    }
}


/**
 * Create a new device discovery instance and run it.
 * 
 * NOTE: Throws if fails.
 */
function initAndRunDeviceDiscovery() {
    try {
        deviceDiscovery = new discovery.DeviceDiscovery(type=DEVICE_TYPE, db.device);
    } catch(e) {
        console.log("Device discovery initialization failed: ", e);
        throw e;
    }
    deviceDiscovery.run();
}


/**
 * Destroy the device discovery instance. This is basically just to log it
 * whenever its done without having it originate from the instance itself.
 */
function destroyDeviceDiscovery() {
    deviceDiscovery.destroy();
    console.log("Destroyed the mDNS instance.");

}
//////////
// ROUTES AND MIDDLEWARE (Note: call-order matters!):

/**
 * Middleware to log request methods.
 */
const requestMethodLogger = (request, response, next) => {
    console.log(`received ${request.method}: ${request.originalUrl}`);
    next();
}

/**
 * Middleware to log POST-requests.
 */
const postLogger = (request, response, next) => {
    if (request.method == "POST") {
        // If client is sending a POST request, log sent data.
        console.log(`body: ${JSON.stringify(request.body, null, 2)}`);
    }
    next();
}

// TODO: Gracefully handle malformed JSON POSTs (atm echoes the full error to
// _client_ because of NODE_ENV=development mode?)
const jsonMw = express.json();
const urlencodedExtendedMw = express.urlencoded({ extended: true });

// Order the middleware so that for example POST-body is parsed before trying to
// log it.
// TODO: Do __SCHEMA__ validation for POSTs (checking for correct fields and
// types etc.).
// TODO: Can the more fine-grained authentication (i.e. on DELETEs and POSTs but
// not on GETs) be done here?

expressApp.use(requestMethodLogger);

expressApp.use(
    "/file/device",
    [jsonMw, urlencodedExtendedMw, postLogger, routes.device]
);

expressApp.use(
    "/file/module",
    [jsonMw, routes.modules, postLogger] // TODO This post-placement of POST-logger is dumb...EDIT: Nice comment, very clear, you dumbass.
);

expressApp.use(
    "/file/manifest",
    [jsonMw, urlencodedExtendedMw, postLogger, routes.deployment]
);

expressApp.use(
    "/execute",
    [jsonMw, postLogger, routes.execution]
);

/**
 * Direct to a user-friendlier index-page.
 */
expressApp.get("/", (_, response) => {
    response.sendFile(path.join(FRONT_END_DIR, "index.html"));
});

/**
 * Direct to error-page when bad URL used.
 */
expressApp.all("/*", (_, response) => {
    response.status(404).send({ err: "Bad URL" });
});

////////////
// SHUTDOWN:

process.on("SIGTERM", shutDown);
// Handle CTRL-C gracefully; from
// https://stackoverflow.com/questions/43003870/how-do-i-shut-down-my-express-server-gracefully-when-its-process-is-killed
process.on("SIGINT", shutDown);

/**
 * Shut the server and associated services down.
 * TODO: Might not be this easy to do...
 */
async function shutDown() {
    if (server) {
        server.close((err) => {
            // Shutdown the mdns
            if (err) {
                console.log(`Errors from earlier 'close' event: ${err}`);
            }
            console.log("Closing server...");
        });
    }

    await databaseClient.close();
    console.log("Closed database connection.");

    destroyDeviceDiscovery();

    console.log("Orchestrator shutdown finished.");
    process.exit();
}<|MERGE_RESOLUTION|>--- conflicted
+++ resolved
@@ -14,11 +14,8 @@
 
 const expressApp = express();
 
-<<<<<<< HEAD
-=======
 const { DEVICE_TYPE, DEVICE_DESC_ROUTE, tempFormValidate } = require("./utils");
 const { MONGO_URI } = require("./constants.js");
->>>>>>> 76dd34b8
 
 /**
  * Way to operate on the collections in database.
