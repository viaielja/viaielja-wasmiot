const http = require('http');

const express = require("express");
const { ObjectId } = require("mongodb");

const { getDb } = require("../server.js");
const utils = require("../utils.js");
const { PUBLIC_BASE_URI } = require("../constants.js");


const router = express.Router();

module.exports = { router };

/**
 * GET list of packages or the "deployment manifest"; used by IoT-devices.
 */
router.get("/:deploymentId", async (request, response) => {
    // FIXME Crashes on bad _format_ of id (needs 12 byte or 24 hex).
    let doc = await getDb().deployment.findOne({ _id: ObjectId(request.params.deploymentId) });
    if (doc) {
        response.json(doc);
    } else {
        let errmsg = `Failed querying for deployment id: ${request.params.deploymentId}`;
        console.log(errmsg);
        response.status(400).send(errmsg);
    }
});

/**
 * GET list of all deployments; used by Actors in inspecting their deployments.
 */
router.get("/", async (request, response) => {
    // TODO What should this ideally return? Only IDs and descriptions?
    response.json(await getDb().deployment.find().toArray());
});

/**
 * POST a new deployment manifest to add to orchestrator's database.
 * TODO Separate this function to a separate "/handle_form/deployment"-route.
 */
router.post("/", async (request, response) => {
    let data = request.body;
    // The id of the deployment _after_ added to database. Used to identify
    // received POSTs on devices regarding this deployment.
    let actionId = null;

    let deploymentName = data.name;
    let status = 200;
    let errorMsg = null;

    // Ignore deployments with an already existing name.
    // TODO When would a new deployment not be accepted? Based on user credits??
    let doc = await getDb().deployment.findOne({ name: deploymentName });
    if (doc) {
        console.log(`Tried to write existing manifest '${doc.name}' ID ${doc._id}`);
        status = 400;
        errorMsg = `Manifest already exists for deployment ${deploymentName}`;
    } else {
        // TODO: Confirm here that deployment is indeed possible and logical?
        // When/where else could the user know the status?

        // Add the new deployment to database.
        // TODO Only add what is allowed (e.g. _id should not come from POST).
        let result = await getDb().deployment.insertOne(data);
        if (!result.acknowledged) {
            console.log(`Failed adding the manifest: ${err}`);
            status = 500;
            errorMsg = "Failed adding the manifest";
        } else {
            actionId = result.insertedId;
            console.log(`Manifest added to database '${deploymentName}'`);

            //TODO: Start searching for suitable packages using saved file.
            //startSearch();
<<<<<<< HEAD
            // TODO: Put package-manager hostname to a constant or other global.
            let err = await deploy(actionId, require("os").hostname() + ":3000");
            if (err) {
                errorMsg = "Failed constructing manifest for deployment: " + err;
            }
=======
            // TODO: is await necessary if not needed to wait for execution
            // here?
            await deploy(actionId, PUBLIC_BASE_URI);
>>>>>>> 76dd34b8
        }
    }

    response
        .status(status)
        .json({
            deploymentId: actionId,
            success: errorMsg ? null : `Manifest ${deploymentName} added`,
            err: errorMsg,
        });
});

/**
 * Deploy application according to deployment with `actionId`.
 * @param {*} deploymentId The database-id of deployment.
 * @param {*} packageBaseUrl The base of the package manager server address for
 * devices to pull modules from. TODO Define "base" in this context. Currently
 * uses the public address defined with environmental variables (containing the protocol)
 * but could be e.g. a function taking in a module-ID that constructs the actual URL.
 * @returns An error message or null if building the manifest was successfull
 * (TODO/NOTE: Does not include checks for sending the deployments to devices).
 */
async function deploy(deploymentId, packageBaseUrl) {
    let deployment = await getDb().deployment.findOne({ _id: ObjectId(deploymentId) });

    let selectedModules = [];
    let selectedDevices = [];

    // Iterate all the items in the request's sequence and fill in the given
    // modules and devices or choose most suitable ones.
    for (let [deviceId, moduleId, func]
        of Array.from(deployment.sequence)
            .map(x => [x.device, x.module, x.func])
    ) {
        // Selecting the module automatically is useless, as they can
        // only do what their exports allow. So a well formed request should
        // always contain the module-id as well...

        // ...but still, (1.) do a validity-check that the requested module indeed
        // contains the func.
        let modulee = await getDb().module.findOne({ _id: ObjectId(moduleId) })
        if (modulee !== null) {
            if (modulee.exports.find(x => x === func) !== undefined) {
                selectedModules.push(modulee);
            } else {
                console.log(`Failed to find function '${func}' from requested module:`, modulee);
                return;
            }
        } else {
            console.log(`Failed to find module matching the received module ID ${moduleId}`);
            return;
        }
        if (deviceId !== null) {
            let dbDevice = await getDb().device.findOne({ _id: ObjectId(deviceId) });
            if (dbDevice !== null) {
                selectedDevices.push(dbDevice);
            } else {
                console.log(`Failed to find device matching the received device ID ${moduleId}`);
                return;
            }
        } else {
            // 2. Search for a device that could run the module.
            let match = null;
            let allDevices = await getDb().device.find().toArray();
            for (let device of allDevices) {
                if (modulee.requirements.length === 0 ||
                    modulee.requirements
                        .every(x => device.description.supervisorInterfaces.find(y => y == x))
                ) {
                    match = device;
                    break;
                }
            }
            if (match === null) {
                return `Failed to satisfy module '${JSON.stringify(modulee, null, 2)}': No matching device`;
            }
            selectedDevices.push(match);
        }
    }

    // Check that length of all the different lists matches (i.e., for every
    // item in deployment sequence found exactly one module and device).
    let length =
        deployment.sequence.length === selectedModules.length &&
        selectedModules.length     === selectedDevices.length
        ? deployment.sequence.length
        : 0;
    // Assert.
    if (length === 0) {
        return `Error on deployment: mismatch length between deployment (${deployment.sequence.length}), modules (${selectedModules.length}) and devices (${selectedDevices.length}) or is zero`;
    }

    // Now that the devices that will be used have been selected, prepare to
    // update the deployment sequence's devices in database with the ones
    // selected (handles possibly 'null' devices).
    let updatedSequence = Array.from(deployment.sequence);
    for (let i in updatedSequence) {
        updatedSequence[i].device = selectedDevices[i]._id;
    }

    // 3. Send devices instructions for ...

    // Make a mapping of devices and their instructions in order to bulk-send
    // the instructions to each device.
    let deploymentsToDevices = {};
    for (let device of selectedDevices) {
        deploymentsToDevices[device._id] = {
            // The modules the device needs to download.
            modules: [],
            // The instructions the device needs to follow.
            instructions: [],
            // The device's metadata fetched earlier.
            device: device,
        };
    }

    // Create and collect together the instructions and to which devices to send
    // them to.
    for (let i = 0; i < length; i++) {
        let device = selectedDevices[i];
        let module = selectedModules[i];
        let func = deployment.sequence[i]["func"];

        let instruction = {
            // ... 3.1. Waiting for an incoming POST with certain identifier
            // (NOTE: deployment ID for now),
            actionId: deploymentId,
            moduleId: module._id,
            // 3.2. Running a module (function),
            moduleFunc: func,
            // 3.3. POSTing the result to the next device.
            // TODO Where/how does the call-chain end?
            outputTo: selectedDevices[i + 1] ?? null,
        };

        // Add data needed by the device for pulling a module.
        // NOTE: The download URL for .wasm is passed here.
        let url = new URL(packageBaseUrl);
        url.pathname = `/file/module/${module._id}/wasm`;
        let moduleData = {
            id: module._id,
            name: module.name,
            url: url.toString(),
        };
        // Attach the created details of deployment to matching device.
        deploymentsToDevices[device._id].modules.push(moduleData);
        deploymentsToDevices[device._id].instructions.push(instruction);
    }

    // Do all database updates at once here.
    // Add the composed deployment structure to database for inspecting it later
    // (i.e. during execution or from user interface).
    getDb().deployment.updateOne(
        { _id: deployment._id },
        { $set: { fullManifest: deploymentsToDevices, sequence: updatedSequence } },
    );

    // Make the requests on each device.
    // POST-making from example snippet at:
    // https://nodejs.org/api/http.html#httprequesturl-options-callback
    for (let deployment of Object.values(deploymentsToDevices)) {
        let deploymentJson = JSON.stringify(deployment, null, 2);
        // Where and how to send this particular deployment.
        let requestOptions = {
            method: "POST",
            protocol: "http:",
            host: deployment.device.addresses[0],
            port: deployment.device.port,
            path: "/deploy",
            headers: {
                "Content-type": "application/json",
                "Content-length": Buffer.byteLength(deploymentJson),
            }
        };

        let request = http.request(
            requestOptions,
            (response) => {
                console.log(`Deployment: Device '${deployment.device.name}' responded ${response.statusCode}`);
            }
        );
        request.on("error", e => {
<<<<<<< HEAD
            console.log(`Error while posting to device '${JSON.stringify(deployment.device, null, 2)}': `, e);
            
=======
            console.log(`Error while posting to device '${JSON.stringify(deployment.device, null, 2)}': ${JSON.stringify(e, null, 2)}`);
>>>>>>> 76dd34b8
        })

        request.write(deploymentJson);
        request.end();
    }

    return null;
}<|MERGE_RESOLUTION|>--- conflicted
+++ resolved
@@ -73,17 +73,10 @@
 
             //TODO: Start searching for suitable packages using saved file.
             //startSearch();
-<<<<<<< HEAD
-            // TODO: Put package-manager hostname to a constant or other global.
-            let err = await deploy(actionId, require("os").hostname() + ":3000");
+            let err = await deploy(actionId, PUBLIC_BASE_URI);
             if (err) {
                 errorMsg = "Failed constructing manifest for deployment: " + err;
             }
-=======
-            // TODO: is await necessary if not needed to wait for execution
-            // here?
-            await deploy(actionId, PUBLIC_BASE_URI);
->>>>>>> 76dd34b8
         }
     }
 
@@ -266,12 +259,7 @@
             }
         );
         request.on("error", e => {
-<<<<<<< HEAD
             console.log(`Error while posting to device '${JSON.stringify(deployment.device, null, 2)}': `, e);
-            
-=======
-            console.log(`Error while posting to device '${JSON.stringify(deployment.device, null, 2)}': ${JSON.stringify(e, null, 2)}`);
->>>>>>> 76dd34b8
         })
 
         request.write(deploymentJson);
